--- conflicted
+++ resolved
@@ -37,20 +37,8 @@
     "workbox-webpack-plugin": "^6.5.3"
   },
   "dependencies": {
-<<<<<<< HEAD
     "file-saver": "^2.0.2",
     "seedrandom": "^3.0.5",
-    "@pixi/canvas-display": "6.3.2",
-    "@pixi/canvas-prepare": "6.3.2",
-    "@pixi/canvas-renderer": "6.3.2",
-    "@pixi/canvas-sprite": "6.3.2",
-    "@pixi/constants": "6.3.2",
-    "@pixi/core": "6.3.2",
-    "@pixi/display": "6.3.2",
-    "@pixi/loaders": "6.3.2",
-    "@pixi/prepare": "6.3.2",
-    "@pixi/settings": "6.3.2",
-=======
     "@pixi/canvas-display": "^6.4.2",
     "@pixi/canvas-prepare": "^6.4.2",
     "@pixi/canvas-renderer": "^6.4.2",
@@ -61,7 +49,6 @@
     "@pixi/loaders": "^6.4.2",
     "@pixi/prepare": "^6.4.2",
     "@pixi/settings": "^6.4.2",
->>>>>>> 4a0ef559
     "@pixi/sound": "github:gorisanson/sound#773aceef8b2e82ea4fa52d3a2856cd83bb7d1d44",
     "@pixi/sprite": "^6.4.2",
     "@pixi/sprite-animated": "^6.4.2",
