/**
 * This is the main script which executes the game.
 * General explanations for the all source code files of the game are following.
 *
 ********************************************************************************************************************
 * This web version of the Pikachu Volleyball is made by
 * reverse engineering the core part of the original Pikachu Volleyball game
 * which is developed by "1997 (C) SACHI SOFT / SAWAYAKAN Programmers" & "1997 (C) Satoshi Takenouchi".
 *
 * "physics.js", "cloud_and_wave.js", and some codes in "view.js" are the results of this reverse engineering.
 * Refer the comments in each file for the machine code addresses of the original functions.
 ********************************************************************************************************************
 *
 * This web version game is mainly composed of three parts which follows MVC pattern.
 *  1) "physics.js" (Model): The physics engine which takes charge of the dynamics of the ball and the players (Pikachus).
 *                           It is gained by reverse engineering the machine code of the original game.
 *  2) "view.js" (View): The rendering part of the game which depends on pixi.js (https://www.pixijs.com/, https://github.com/pixijs/pixi.js) library.
 *                       Some codes in this part is gained by reverse engineering the original machine code.
 *  3) "pikavolley.js" (Controller): Make the game work by controlling the Model and the View according to the user input.
 *
 * And expainations for other source files are below.
 *  - "cloud_and_wave.js": This is also a Model part which takes charge of the clouds and wave motion in the game. Of course, it is also rendered by "view.js".
 *                         It is also gained by reverse engineering the original machine code.
 *  - "keyboard.js": Support the Controller("pikavolley.js") to get a user input via keyboard.
 *  - "audio.js": The game audio or sounds. It depends on pixi-sound (https://github.com/pixijs/pixi-sound) library.
 *  - "rand.js": For the random function used in the Models ("physics.js", "cloud_and_wave.js").
 *  - "assets_path.js": For the assets (image files, sound files) locations.
 *  - "ui.js": For the user interface (menu bar, buttons etc.) of the html page.
 */
'use strict';
<<<<<<< HEAD
import * as PIXI from 'pixi.js-legacy';
import 'pixi-sound';
import seedrandom from 'seedrandom';
import { PikachuVolleyball } from './pikavolley.js';
import { ASSETS_PATH } from './assets_path.js';
import { setUpUI } from './ui.js';
import { generatePushID } from './utils/generate_pushid.js';
import { setCustomRng } from './rand.js';
import { replaySaver } from './replay/replay_saver.js';
import { setUpDarkColorSchemeCheckbox } from './dark_color_scheme.js';

const settings = PIXI.settings;
=======
import { settings } from '@pixi/settings';
import { SCALE_MODES } from '@pixi/constants';
import { Renderer, BatchRenderer, autoDetectRenderer } from '@pixi/core';
import { Prepare } from '@pixi/prepare';
import { Container } from '@pixi/display';
import { Loader } from '@pixi/loaders';
import { SpritesheetLoader } from '@pixi/spritesheet';
import { Ticker } from '@pixi/ticker';
import { CanvasRenderer } from '@pixi/canvas-renderer';
import { CanvasSpriteRenderer } from '@pixi/canvas-sprite';
import { CanvasPrepare } from '@pixi/canvas-prepare';
import '@pixi/canvas-display';
import { PikachuVolleyball } from './pikavolley.js';
import { ASSETS_PATH } from './assets_path.js';
import { setUpUI } from './ui.js';
// Reference for how to use Renderer.registerPlugin:
// https://github.com/pixijs/pixijs/blob/af3c0c6bb15aeb1049178c972e4a14bb4cabfce4/bundles/pixi.js/src/index.ts#L27-L34
Renderer.registerPlugin('prepare', Prepare);
Renderer.registerPlugin('batch', BatchRenderer);
// Reference for how to use CanvasRenderer.registerPlugin:
// https://github.com/pixijs/pixijs/blob/af3c0c6bb15aeb1049178c972e4a14bb4cabfce4/bundles/pixi.js-legacy/src/index.ts#L13-L19
CanvasRenderer.registerPlugin('prepare', CanvasPrepare);
CanvasRenderer.registerPlugin('sprite', CanvasSpriteRenderer);
Loader.registerPlugin(SpritesheetLoader);
>>>>>>> b6566179
settings.RESOLUTION = window.devicePixelRatio;
settings.SCALE_MODE = SCALE_MODES.NEAREST;
settings.ROUND_PIXELS = true;

const renderer = autoDetectRenderer({
  width: 432,
  height: 304,
  antialias: false,
  backgroundColor: 0x000000,
  backgroundAlpha: 1,
  // Decided to use only Canvas for compatibility reason. One player had reported that
  // on theire browser, where pixi chooses to use WebGL renderer, the graphics are not fine.
  // And the issue had been fixed by using Canvas renderer. And also for the sake of testing,
  // it is more comfortable just to stick with Canvas renderer so that it is unnecessary to switch
  // between WebGL renderer and Canvas renderer.
  forceCanvas: true,
});

const stage = new Container();
const ticker = new Ticker();
const loader = new Loader();

renderer.view.setAttribute('id', 'game-canvas');
document.getElementById('game-canvas-container').appendChild(renderer.view);
renderer.render(stage); // To make the initial canvas painting stable in the Firefox browser.

loader.add(ASSETS_PATH.SPRITE_SHEET);
for (const prop in ASSETS_PATH.SOUNDS) {
  loader.add(ASSETS_PATH.SOUNDS[prop]);
}

setUpInitialUI();

/**
 * Set up the initial UI.
 */
function setUpInitialUI() {
  const loadingBox = document.getElementById('loading-box');
  const progressBar = document.getElementById('progress-bar');
  loader.onProgress.add(() => {
    progressBar.style.width = `${loader.progress}%`;
  });
  loader.onComplete.add(() => {
    if (!loadingBox.classList.contains('hidden')) {
      loadingBox.classList.add('hidden');
    }
  });

  const aboutBox = document.getElementById('about-box');
  const aboutBtn = document.getElementById('about-btn');
  const closeAboutBtn = document.getElementById('close-about-btn');
  const gameDropdownBtn = document.getElementById('save-replay-btn');
  const optionsDropdownBtn = document.getElementById('options-dropdown-btn');
  // @ts-ignore
  gameDropdownBtn.disabled = true;
  // @ts-ignore
  optionsDropdownBtn.disabled = true;
  const closeAboutBox = () => {
    if (!aboutBox.classList.contains('hidden')) {
      aboutBox.classList.add('hidden');
      // @ts-ignore
      aboutBtn.disabled = true;
    }
    aboutBtn.getElementsByClassName('text-play')[0].classList.add('hidden');
    aboutBtn.getElementsByClassName('text-about')[0].classList.remove('hidden');
    aboutBtn.classList.remove('glow');
    closeAboutBtn
      .getElementsByClassName('text-play')[0]
      .classList.add('hidden');
    closeAboutBtn
      .getElementsByClassName('text-close')[0]
      .classList.remove('hidden');
    closeAboutBtn.classList.remove('glow');

    loader.load(setup); // setup is called after loader finishes loading
    loadingBox.classList.remove('hidden');
    aboutBtn.removeEventListener('click', closeAboutBox);
    closeAboutBtn.removeEventListener('click', closeAboutBox);
  };
  aboutBtn.addEventListener('click', closeAboutBox);
  closeAboutBtn.addEventListener('click', closeAboutBox);
}

/**
 * Set up the game and the full UI, and start the game.
 */
function setup() {
  const roomId = generatePushID();
  const customRng = seedrandom.alea(roomId.slice(10));
  setCustomRng(customRng);
  replaySaver.recordRoomID(roomId);
  const pikaVolley = new PikachuVolleyball(stage, loader.resources);
  setUpUI(pikaVolley, ticker);
  start(pikaVolley);
}

/**
 * Start the game.
 * @param {PikachuVolleyball} pikaVolley
 */
function start(pikaVolley) {
  ticker.maxFPS = pikaVolley.normalFPS;
  ticker.add(() => {
    pikaVolley.gameLoop();
    renderer.render(stage);
  });
  ticker.start();
}<|MERGE_RESOLUTION|>--- conflicted
+++ resolved
@@ -28,20 +28,6 @@
  *  - "ui.js": For the user interface (menu bar, buttons etc.) of the html page.
  */
 'use strict';
-<<<<<<< HEAD
-import * as PIXI from 'pixi.js-legacy';
-import 'pixi-sound';
-import seedrandom from 'seedrandom';
-import { PikachuVolleyball } from './pikavolley.js';
-import { ASSETS_PATH } from './assets_path.js';
-import { setUpUI } from './ui.js';
-import { generatePushID } from './utils/generate_pushid.js';
-import { setCustomRng } from './rand.js';
-import { replaySaver } from './replay/replay_saver.js';
-import { setUpDarkColorSchemeCheckbox } from './dark_color_scheme.js';
-
-const settings = PIXI.settings;
-=======
 import { settings } from '@pixi/settings';
 import { SCALE_MODES } from '@pixi/constants';
 import { Renderer, BatchRenderer, autoDetectRenderer } from '@pixi/core';
@@ -57,6 +43,10 @@
 import { PikachuVolleyball } from './pikavolley.js';
 import { ASSETS_PATH } from './assets_path.js';
 import { setUpUI } from './ui.js';
+import seedrandom from 'seedrandom';
+import { generatePushID } from './utils/generate_pushid.js';
+import { setCustomRng } from './rand.js';
+import { replaySaver } from './replay/replay_saver.js';
 // Reference for how to use Renderer.registerPlugin:
 // https://github.com/pixijs/pixijs/blob/af3c0c6bb15aeb1049178c972e4a14bb4cabfce4/bundles/pixi.js/src/index.ts#L27-L34
 Renderer.registerPlugin('prepare', Prepare);
@@ -66,7 +56,6 @@
 CanvasRenderer.registerPlugin('prepare', CanvasPrepare);
 CanvasRenderer.registerPlugin('sprite', CanvasSpriteRenderer);
 Loader.registerPlugin(SpritesheetLoader);
->>>>>>> b6566179
 settings.RESOLUTION = window.devicePixelRatio;
 settings.SCALE_MODE = SCALE_MODES.NEAREST;
 settings.ROUND_PIXELS = true;
