/**
 * This is the main script which executes the game.
 * General explanations for the all source code files of the game are following.
 *
 ********************************************************************************************************************
 * This web version of the Pikachu Volleyball is made by
 * reverse engineering the core part of the original Pikachu Volleyball game
 * which is developed by "1997 (C) SACHI SOFT / SAWAYAKAN Programmers" & "1997 (C) Satoshi Takenouchi".
 *
 * "physics.js", "cloud_and_wave.js", and some codes in "view.js" are the results of this reverse engineering.
 * Refer the comments in each file for the machine code addresses of the original functions.
 ********************************************************************************************************************
 *
 * This web version game is mainly composed of three parts which follows MVC pattern.
 *  1) "physics.js" (Model): The physics engine which takes charge of the dynamics of the ball and the players (Pikachus).
 *                           It is gained by reverse engineering the machine code of the original game.
 *  2) "view.js" (View): The rendering part of the game which depends on pixi.js (https://www.pixijs.com/, https://github.com/pixijs/pixi.js) library.
 *                       Some codes in this part is gained by reverse engineering the original machine code.
 *  3) "pikavolley.js" (Controller): Make the game work by controlling the Model and the View according to the user input.
 *
 * And expainations for other source files are below.
 *  - "cloud_and_wave.js": This is also a Model part which takes charge of the clouds and wave motion in the game. Of course, it is also rendered by "view.js".
 *                         It is also gained by reverse engineering the original machine code.
 *  - "keyboard.js": Support the Controller("pikavolley.js") to get a user input via keyboard.
 *  - "audio.js": The game audio or sounds. It depends on pixi-sound (https://github.com/pixijs/pixi-sound) library.
 *  - "rand.js": For the random function used in the Models ("physics.js", "cloud_and_wave.js").
 *  - "assets_path.js": For the assets (image files, sound files) locations.
 *  - "ui.js": For the user interface (menu bar, buttons etc.) of the html page.
 */
'use strict';
import * as PIXI from 'pixi.js-legacy';
import 'pixi-sound';
import seedrandom from 'seedrandom';
import { PikachuVolleyball } from './pikavolley.js';
import { ASSETS_PATH } from './assets_path.js';
import { setUpUI } from './ui.js';
<<<<<<< HEAD
import { generatePushID } from './utils/generate_pushid.js';
import { setCustomRng } from './rand.js';
import { replaySaver } from './replay/replay_saver.js';
=======
import { setUpDarkColorSchemeCheckbox } from './dark_color_scheme.js';
>>>>>>> 1fd219fc

const settings = PIXI.settings;
settings.RESOLUTION = window.devicePixelRatio;
settings.SCALE_MODE = PIXI.SCALE_MODES.NEAREST;
settings.ROUND_PIXELS = true;

const renderer = PIXI.autoDetectRenderer({
  width: 432,
  height: 304,
  antialias: false,
  backgroundColor: 0x000000,
  transparent: false,
});
const stage = new PIXI.Container();
const ticker = new PIXI.Ticker();
const loader = new PIXI.Loader();

renderer.view.setAttribute('id', 'game-canvas');
document.getElementById('game-canvas-container').appendChild(renderer.view);
renderer.render(stage); // To make the initial canvas painting stable in the Firefox browser.

loader.add(ASSETS_PATH.SPRITE_SHEET);
for (const prop in ASSETS_PATH.SOUNDS) {
  loader.add(ASSETS_PATH.SOUNDS[prop]);
}

setUpInitialUI();

/**
 * Set up the initial UI.
 */
function setUpInitialUI() {
  const loadingBox = document.getElementById('loading-box');
  const progressBar = document.getElementById('progress-bar');
  loader.onProgress.add(() => {
    progressBar.style.width = `${loader.progress}%`;
  });
  loader.onComplete.add(() => {
    if (!loadingBox.classList.contains('hidden')) {
      loadingBox.classList.add('hidden');
    }
  });

  const aboutBox = document.getElementById('about-box');
  const aboutBtn = document.getElementById('about-btn');
  const closeAboutBtn = document.getElementById('close-about-btn');
  const gameDropdownBtn = document.getElementById('save-replay-btn');
  const optionsDropdownBtn = document.getElementById('options-dropdown-btn');
  // @ts-ignore
  gameDropdownBtn.disabled = true;
  // @ts-ignore
  optionsDropdownBtn.disabled = true;
  const closeAboutBox = () => {
    if (!aboutBox.classList.contains('hidden')) {
      aboutBox.classList.add('hidden');
      // @ts-ignore
      aboutBtn.disabled = true;
    }
    aboutBtn.getElementsByClassName('text-play')[0].classList.add('hidden');
    aboutBtn.getElementsByClassName('text-about')[0].classList.remove('hidden');
    aboutBtn.classList.remove('glow');
    closeAboutBtn
      .getElementsByClassName('text-play')[0]
      .classList.add('hidden');
    closeAboutBtn
      .getElementsByClassName('text-close')[0]
      .classList.remove('hidden');
    closeAboutBtn.classList.remove('glow');

    loader.load(setup); // setup is called after loader finishes loading
    loadingBox.classList.remove('hidden');
    aboutBtn.removeEventListener('click', closeAboutBox);
    closeAboutBtn.removeEventListener('click', closeAboutBox);
  };
  aboutBtn.addEventListener('click', closeAboutBox);
  closeAboutBtn.addEventListener('click', closeAboutBox);

  setUpDarkColorSchemeCheckbox();

  /**
   * Check if the page is embedded in other site.
   * Copied from: https://stackoverflow.com/a/326076/8581025
   */
  const isEmbeddedInOtherWebsite = () => {
    try {
      return window.self !== window.top;
    } catch (e) {
      return true;
    }
  };

  if (isEmbeddedInOtherWebsite()) {
    document
      .getElementById('flex-container')
      .classList.add('embedded-in-other-website');
    Array.from(
      document.getElementsByClassName('if-embedded-in-other-website')
    ).forEach((elem) => elem.classList.remove('hidden'));
    Array.from(
      document.querySelectorAll('.if-embedded-in-other-website button')
    ).forEach((elem) =>
      elem.addEventListener('click', () => {
        Array.from(
          document.getElementsByClassName('if-embedded-in-other-website')
        ).forEach((elem) => elem.classList.add('hidden'));
      })
    );
  }
}

/**
 * Set up the game and the full UI, and start the game.
 */
function setup() {
  const roomId = generatePushID();
  const customRng = seedrandom.alea(roomId.slice(10));
  setCustomRng(customRng);
  replaySaver.recordRoomID(roomId);
  const pikaVolley = new PikachuVolleyball(stage, loader.resources);
  setUpUI(pikaVolley, ticker);
  start(pikaVolley);
}

/**
 * Start the game.
 * @param {PikachuVolleyball} pikaVolley
 */
function start(pikaVolley) {
  ticker.maxFPS = pikaVolley.normalFPS;
  ticker.add(() => {
    pikaVolley.gameLoop();
    renderer.render(stage);
  });
  ticker.start();
}<|MERGE_RESOLUTION|>--- conflicted
+++ resolved
@@ -34,13 +34,10 @@
 import { PikachuVolleyball } from './pikavolley.js';
 import { ASSETS_PATH } from './assets_path.js';
 import { setUpUI } from './ui.js';
-<<<<<<< HEAD
 import { generatePushID } from './utils/generate_pushid.js';
 import { setCustomRng } from './rand.js';
 import { replaySaver } from './replay/replay_saver.js';
-=======
 import { setUpDarkColorSchemeCheckbox } from './dark_color_scheme.js';
->>>>>>> 1fd219fc
 
 const settings = PIXI.settings;
 settings.RESOLUTION = window.devicePixelRatio;
