--- conflicted
+++ resolved
@@ -164,7 +164,6 @@
               </div>
             </div>
           </div>
-<<<<<<< HEAD
           <div class="relative-container">
             <label for="fps-input">FPS:</label>
             <input
@@ -174,7 +173,7 @@
               min="1"
               max="60"
             />
-=======
+          </div>
           <div class="color-scheme-toggle-switch-container">
             <input
               type="checkbox"
@@ -182,7 +181,6 @@
               class="toggle-switch"
             />
             <label for="dark-color-scheme-checkbox"></label>
->>>>>>> 1fd219fc
           </div>
         </div>
         <div class="btn-container right">
