<!DOCTYPE html>
<html lang="ko">

<head>
  <meta charset="utf-8" />
  <meta name="viewport" content="width=device-width, initial-scale=1" />

  <title>피카츄 배구</title>
  <meta name="description" content="피카츄 배구 게임" />
  <meta name="author" content="이규태" />

  <meta name="mobile-web-app-capable" content="yes" />
  <meta name="apple-mobile-web-app-capable" content="yes" />
  <meta name="apple-mobile-web-app-status-bar-style" content="default" />
  <meta name="theme-color" content="#FFFFFF" />
  <meta name="apple-mobile-web-app-title" content="Pikachu Volleyball" />
  <link rel="apple-touch-icon" sizes="192x192" href="../resources/assets/images/IDI_PIKAICON-1_gap_filled_192.png" />
  <link rel="manifest" href="./manifest.json" />

  <link rel="icon" type="image/png" sizes="32x32" href="../resources/assets/images/IDI_PIKAICON-0.png" />
  <link rel="stylesheet" href="../resources/style.css" />
</head>

<body>
  <div id="flex-container">
    <div id="menu-bar">
      <div class="btn-container left">
        <div class="relative-container">
          <button type="button" id="game-dropdown-btn" class="btn dropdown-btn">
            게임
          </button>
          <div id="game-dropdown" class="dropdown">
            <button type="button" id="pause-btn" class="btn">
              <span class="check">&check; </span>일시정지
            </button>
            <button type="button" id="restart-btn" class="btn">
              다시시작
            </button>
          </div>
        </div>
        <div class="relative-container">
          <button type="button" id="options-dropdown-btn" class="btn dropdown-btn">
            설정
          </button>
          <div id="options-dropdown" class="dropdown">
            <div class="relative-container">
              <button type="button" id="graphic-submenu-btn" class="btn submenu-btn">
                그래픽 &#9654;&#xfe0e;
              </button>
              <div id="graphic-submenu" class="submenu">
                <button type="button" id="graphic-sharp-btn" class="btn selected">
                  <span class="check">&check; </span>예리하게
                </button>
                <button type="button" id="graphic-soft-btn" class="btn">
                  <span class="check">&check; </span>부드럽게
                </button>
              </div>
            </div>
            <div class="relative-container">
              <button type="button" id="bgm-submenu-btn" class="btn submenu-btn">
                배경음악 &#9654;&#xfe0e;
              </button>
              <div id="bgm-submenu" class="submenu">
                <button type="button" id="bgm-on-btn" class="btn selected">
                  <span class="check">&check; </span>켜기
                </button>
                <button type="button" id="bgm-off-btn" class="btn">
                  <span class="check">&check; </span>끄기
                </button>
              </div>
            </div>
            <div class="relative-container">
              <button type="button" id="sfx-submenu-btn" class="btn submenu-btn">
                효과음 &#9654;&#xfe0e;
              </button>
              <div id="sfx-submenu" class="submenu">
                <button type="button" id="stereo-btn" class="btn selected">
                  <span class="check">&check; </span>스테레오
                </button>
                <button type="button" id="mono-btn" class="btn">
                  <span class="check">&check; </span>모노
                </button>
                <button type="button" id="sfx-off-btn" class="btn">
                  <span class="check">&check; </span>끄기
                </button>
              </div>
            </div>
            <div class="relative-container">
              <button type="button" id="speed-submenu-btn" class="btn submenu-btn">
                속도 &#9654;&#xfe0e;
              </button>
              <div id="speed-submenu" class="submenu">
                <button type="button" id="slow-speed-btn" class="btn">
                  <span class="check">&check; </span>느리게
                </button>
                <button type="button" id="medium-speed-btn" class="btn selected">
                  <span class="check">&check; </span>보통
                </button>
                <button type="button" id="fast-speed-btn" class="btn">
                  <span class="check">&check; </span>빠르게
                </button>
              </div>
            </div>
            <div class="relative-container">
              <button type="button" id="winning-score-submenu-btn" class="btn submenu-btn">
                승리점수 &#9654;&#xfe0e;
              </button>
              <div id="winning-score-submenu" class="submenu">
                <button type="button" id="winning-score-5-btn" class="btn">
                  <span class="check">&check; </span>5점
                </button>
                <button type="button" id="winning-score-10-btn" class="btn">
                  <span class="check">&check; </span>10점
                </button>
                <button type="button" id="winning-score-15-btn" class="btn selected">
                  <span class="check">&check; </span>15점
                </button>
              </div>
            </div>
            <div class="relative-container">
              <button type="button" id="practice-mode-submenu-btn" class="btn submenu-btn">
                연습모드 &#9654;&#xfe0e;
              </button>
              <div id="practice-mode-submenu" class="submenu">
                <button type="button" id="practice-mode-on-btn" class="btn">
                  <span class="check">&check; </span>켜기
                </button>
                <button type="button" id="practice-mode-off-btn" class="btn selected">
                  <span class="check">&check; </span>끄기
                </button>
              </div>
            </div>
            <button type="button" id="reset-to-default-btn" class="btn">
              설정 초기화
            </button>
          </div>
        </div>
        <div class="color-scheme-toggle-switch-container">
          <input type="checkbox" id="dark-color-scheme-checkbox-1" class="toggle-switch dark-color-scheme-checkbox" />
          <label for="dark-color-scheme-checkbox-1"></label>
        </div>
      </div>
      <div class="btn-container right">
        <button type="button" id="about-btn" class="btn glow">
          <span class="text-about hidden">게임 소개</span><span class="text-play">게임 시작</span>
        </button>
      </div>
    </div>
    <div class="if-embedded-in-other-website hidden">
      <div class="limit-width">
        타 사이트 상에서 피카츄 배구 웹 버전을 실행하고 있는 것 같습니다. 다음
        주소로 직접 방문하면 광고 없는 쾌적한 환경에서 플레이할 수 있습니다.
        <div class="original-address">
          피카츄 배구 웹 버전 원 주소:<br />
          <a href="https://gorisanson.github.io/pikachu-volleyball/ko/" target="_blank"
            rel="noopener">https://gorisanson.github.io/pikachu-volleyball/ko/</a>
        </div>
        <button type="button" class="btn-in-box">
          <span>닫기</span>
        </button>
      </div>
<<<<<<< HEAD
      <div id="game-canvas-container">
        <div class="fade-in-box about" id="about-box">
          <div id="about-box-head">
            <h1>피카츄 배구</h1>
            <p class="languages">
              <a href="../zh/" target="_self">Chinese(中文)</a>
              | <a href="../en/" target="_self">English</a>
              | &check; Korean(한국어)
            </p>
            <p class="p2p-online-version">
              <a
                href="https://gorisanson.github.io/pikachu-volleyball-p2p-online/ko/"
                >P2P 온라인 버전</a
              >도 있습니다.
            </p>
            <p class="super-ai-edition">
              <a
                href="https://pika.duckll.tw/ko/"
                target="_blank"
                rel="noopener"
                >슈퍼 AI 버전</a
              >(만든 사람:
              <a href="https://blog.duckll.tw/" target="_blank" rel="noopener"
                >DuckLL</a
              >)도 있습니다.
            </p>
            <p class="original-by">
              원조 피카츄 배구 (対戦ぴかちゅ～　ﾋﾞｰﾁﾊﾞﾚｰ編) 게임은 다음 분들이
              만들었습니다.<br />
              1997 (C)
              <span class="no-wrap">SACHI SOFT / SAWAYAKAN Programmers</span
              ><br />
              1997 (C) <span class="no-wrap">Satoshi Takenouchi</span>
            </p>
            <p class="reverse-engineered-by">
              원조 피카츄 배구 게임을 리버스 엔지니어링하여 웹 버전으로
              만들었습니다.<br />
              웹 버전으로 만든 사람:
              <span class="no-wrap"
                ><a href="https://gorisanson.github.io/">이규태</a></span
              >
            </p>
            <p class="source-code-on">
              소스 코드를
              <a
                href="https://github.com/gorisanson/pikachu-volleyball"
                target="_blank"
                rel="noopener"
                >GitHub</a
              >에서 볼 수 있습니다.
            </p>
            <p class="release-date">공개한 날: 2020-03-26</p>
            <p class="update-history-on">
              <a href="./update-history/" target="_self">업데이트 기록</a>
            </p>
=======
    </div>
    <div id="game-canvas-container">
      <div class="fade-in-box about" id="about-box">
        <div id="about-box-head">
          <h1>대회용 피카츄 배구</h1>
          <!-- <p class="languages">
            <a href="../zh/" target="_self">Chinese(中文)</a>
            | <a href="../en/" target="_self">English</a>
            | &check; Korean(한국어)
          </p> -->
          <p class="p2p-online-version">
            <a href="https://ilesejin.github.io/pikachu-volleyball-p2p-online/ko/">P2P 온라인 버전</a>도 있습니다.
          </p>
          <p class="original-by">
            원조 피카츄 배구 (対戦ぴかちゅ～　ﾋﾞｰﾁﾊﾞﾚｰ編) 게임은 다음 분들이
            만들었습니다.<br />
            1997 (C)
            <span class="no-wrap">SACHI SOFT / SAWAYAKAN Programmers</span><br />
            1997 (C) <span class="no-wrap">Satoshi Takenouchi</span>
          </p>
          <p class="reverse-engineered-by">
            원조 피카츄 배구 게임을 리버스 엔지니어링하여 <a href="https://gorisanson.github.io/pikachu-volleyball">웹 버전</a>으로
            만들었습니다.<br />
            웹 버전으로 만든 사람:
            <span class="no-wrap"><a href="https://gorisanson.github.io/">이규태</a></span>
          </p>
          <p class="modified-by">
            <span class="no-wrap"><a href="https://open.kakao.com/o/g0Cs478f">피카츄배구 온라인</a>에서 진행되는 대회용 피카츄 배구입니다. <br />
              웹 버전을 대회 규칙에 맞게 수정하였습니다. <br />
              수정한 사람:
              <span class="no-wrap"><a href="https://github.com/ilesejin">엑사바이트</a></span>
          </p>
          <p class="source-code-on">
            소스 코드를
            <a href="https://github.com/ilesejin/pikachu-volleyball" target="_blank" rel="noopener">GitHub</a>에서 볼 수
            있습니다.
          </p>
          <p class="release-date">공개한 날: 2025-01-01</p>
          <p class="update-history-on">
            <a href="./update-history/" target="_self">업데이트 기록</a>
          </p>
        </div>
        <div class="margin-top limit-width">
          <div class="align-center-horizontally">
            <img class="screenshot" src="../resources/assets/images/screenshot.png" width="1728" height="1216"
              alt="Pikachu Volleyball game screenshot" />
>>>>>>> 641cc543
          </div>
          <p>
            피카츄 배구는 일본에서 1997년에 만들어진 윈도우용 게임입니다. 이
            게임을 처음 접한 건 아마 초등학교 컴퓨터실에서였던 것으로
            기억합니다. 친구들과 같이하면 정말 재미있지요. 어떤 분이 일본어
            스프라이트를 한국어로 번역한 '피카츄 버전 한글판'이 나오기도
            했습니다. (이 '피카츄 버전 한글판'의 한국어 스프라이트를 이 한국어
            웹 버전에서도 사용했습니다.)
          </p>
          <p>
            이 웹 버전은 원조 피카츄 배구 게임을 리버스 엔지니어링하여 이를
            자바스크립트 코드로 구현한 것입니다. 이 웹 버전 게임은 웹 브라우저
            상에서 직접 돌아가기 때문에 컴퓨터 운영체제에 상관 없이 플레이할
            수 있습니다.
          </p>
          <p class="margin-top"><span class="thick">조작법:</span></p>
          <div class="align-center-horizontally">
            <img class="controls" src="../resources/assets/images/controls_ko.png" width="1920" height="984"
              alt="game controls" />
            <p>
              블루투스 키보드를 연결하면 스마트폰이나 태블릿에서도 플레이할 수
              있습니다.
            </p>
          </div>
          <p class="margin-top">
            <span class="thick">팁 1:</span><br />
            원조 게임에서도 그랬듯이,
            <span class="no_wrap">"혼자서재미있게~"</span>를 선택할 때 "Z"
            키를 눌러서 선택하면, 왼쪽 피카츄(1P)를 선택하여 컴퓨터와 플레이할
            수 있습니다. 엔터(Enter) 키를 눌러서 선택하면, 오른쪽 피카츄(2P)를
            선택하여 컴퓨터와 플레이할 수 있고요.
          </p>
          <p class="margin-top">
            <span class="thick">팁 2:</span><br />
            왼쪽 피카츄(1P)의 경우 아래 방향키로 "V" 키가 추가로 있습니다. "V"
            키는 "F" 키와 작동 방식에 차이가 있으므로, 직접 사용해볼 수
            있습니다. (<span class="no-wrap"><a href="https://twitter.com/repeat_c/status/1256494157884841984"
                target="_blank" rel="noopener">@repeat_c님의 제보</a></span>
            덕분에, 원조 게임의 이 특성을 이 웹 버전에 반영할 수 있었습니다.)
          </p>
          <p class="margin-top">
            <span class="thick">팁 3:</span><br />
            메뉴 바를 숨기려면 (또는 다시 보이게 하려면), Esc 키를 누르면
            됩니다.
          </p>
          <p class="margin-top">
            <span class="thick">팁 4:</span><br />
            원조 피카츄 배구에는 없는 "연습모드"를 추가했습니다.
            <span class="no_wrap">"설정 &rarr; 연습모드 &rarr; 켜기"</span>를
            누르면 활성화가 됩니다.
          </p>
          <p class="margin-top">
            <span class="thick">팁 5:</span><br />
            인터넷 연결 없이도 게임을 플레이 하고 싶은 경우에는 이 페이지를
            앱으로 설치하면 됩니다. 컴퓨터에서는
            <a href="https://support.google.com/chrome/answer/9658361" target="_blank" rel="noopener">크롬 브라우저를 이용해
              설치</a>할 수 있습니다. 스마트폰이나 태블릿에서는 이 페이지를 "홈 화면에
            추가"하면 됩니다.
          </p>
          <div class="margin-top">
            <button type="button" id="close-about-btn" class="btn-in-box glow">
              <span class="text-close hidden">닫기</span><span class="text-play">게임 시작</span>
            </button>
          </div>
          <div class="for-margin"></div>
        </div>
      </div>
      <div class="fade-in-box notice hidden" id="notice-box-1">
        <p>
          승리점수를
          <span id="winning-score-in-notice-box-1"></span>점으로 바꿀 수
          없습니다. 이미 이 점수가 됐거나 넘어버렸습니다.
        </p>
        <button type="button" id="notice-ok-btn-1" class="btn-in-box">
          알겠어요
        </button>
      </div>
      <div class="fade-in-box notice hidden" id="notice-box-2">
        <p>
          연습모드에서 승리점수를 바꾸는 건 의미가 없습니다.<br />
          연습모드를 끄려면
          <span class="no_wrap">"설정 &rarr; 연습모드 &rarr; 끄기"</span>를
          눌러주세요.
        </p>
        <button type="button" id="notice-ok-btn-2" class="btn-in-box">
          알겠어요
        </button>
      </div>
      <div class="fade-in-box loading hidden" id="loading-box">
        <div>
          <p>게임 스프라이트/사운드 로드 중...</p>
          <div id="progress-bar-border">
            <div id="progress-bar" style="width: 0%"></div>
          </div>
        </div>
      </div>
      <div class="fade-in-box update hidden" id="update-notification-message-box">
        새 버전이 나왔습니다. 지금 업데이트할까요?
        <div>
          <button type="button" class="update" id="update-now">
            지금 업데이트 (게임 상태가 초기화됩니다)
          </button>
          <button type="button" class="update" id="later">
            나중에 (브라우저 다시 켤 때 자동 업데이트)
          </button>
        </div>
      </div>
    </div>
  </div>
  <script type="module">
    /*
     * Register service worker with some configuration for service worker update notice.
     * Major parts of the code below are copied from: https://developers.google.com/web/tools/workbox/guides/advanced-recipes
     */
    import { Workbox } from 'https://storage.googleapis.com/workbox-cdn/releases/5.0.0/workbox-window.prod.mjs';

    function createUpdateUIPrompt(callback) {
      const notificationBox = document.getElementById(
        'update-notification-message-box'
      );
      const elementList = document.getElementsByClassName('fade-in-box');
      const updateNowButton = document.getElementById('update-now');
      const laterButton = document.getElementById('later');

      updateNowButton.addEventListener('click', function () {
        notificationBox.classList.add('hidden');
        callback.onAccept();
      });
      laterButton.addEventListener('click', function () {
        notificationBox.classList.add('hidden');
      });

      for (const element of elementList) {
        element.classList.add('hidden');
      }
      notificationBox.classList.remove('hidden');
    }

    if ('serviceWorker' in navigator) {
      const wb = new Workbox('../sw.js');
      // Add an event listener to detect when the registered
      // service worker has installed but is waiting to activate.
      wb.addEventListener('waiting', (event) => {
        const prompt = createUpdateUIPrompt({
          onAccept: async () => {
            // Assuming the user accepted the update, set up a listener
            // that will reload the page as soon as the previously waiting
            // service worker has taken control.
            wb.addEventListener('controlling', (event) => {
              window.location.reload();
            });
            // Send a message telling the service worker to skip waiting.
            // This will trigger the `controlling` event handler above.
            wb.messageSW({ type: 'SKIP_WAITING' });
          },
        });
      });

      wb.register();
    }
  </script>
</body>

</html><|MERGE_RESOLUTION|>--- conflicted
+++ resolved
@@ -159,63 +159,6 @@
           <span>닫기</span>
         </button>
       </div>
-<<<<<<< HEAD
-      <div id="game-canvas-container">
-        <div class="fade-in-box about" id="about-box">
-          <div id="about-box-head">
-            <h1>피카츄 배구</h1>
-            <p class="languages">
-              <a href="../zh/" target="_self">Chinese(中文)</a>
-              | <a href="../en/" target="_self">English</a>
-              | &check; Korean(한국어)
-            </p>
-            <p class="p2p-online-version">
-              <a
-                href="https://gorisanson.github.io/pikachu-volleyball-p2p-online/ko/"
-                >P2P 온라인 버전</a
-              >도 있습니다.
-            </p>
-            <p class="super-ai-edition">
-              <a
-                href="https://pika.duckll.tw/ko/"
-                target="_blank"
-                rel="noopener"
-                >슈퍼 AI 버전</a
-              >(만든 사람:
-              <a href="https://blog.duckll.tw/" target="_blank" rel="noopener"
-                >DuckLL</a
-              >)도 있습니다.
-            </p>
-            <p class="original-by">
-              원조 피카츄 배구 (対戦ぴかちゅ～　ﾋﾞｰﾁﾊﾞﾚｰ編) 게임은 다음 분들이
-              만들었습니다.<br />
-              1997 (C)
-              <span class="no-wrap">SACHI SOFT / SAWAYAKAN Programmers</span
-              ><br />
-              1997 (C) <span class="no-wrap">Satoshi Takenouchi</span>
-            </p>
-            <p class="reverse-engineered-by">
-              원조 피카츄 배구 게임을 리버스 엔지니어링하여 웹 버전으로
-              만들었습니다.<br />
-              웹 버전으로 만든 사람:
-              <span class="no-wrap"
-                ><a href="https://gorisanson.github.io/">이규태</a></span
-              >
-            </p>
-            <p class="source-code-on">
-              소스 코드를
-              <a
-                href="https://github.com/gorisanson/pikachu-volleyball"
-                target="_blank"
-                rel="noopener"
-                >GitHub</a
-              >에서 볼 수 있습니다.
-            </p>
-            <p class="release-date">공개한 날: 2020-03-26</p>
-            <p class="update-history-on">
-              <a href="./update-history/" target="_self">업데이트 기록</a>
-            </p>
-=======
     </div>
     <div id="game-canvas-container">
       <div class="fade-in-box about" id="about-box">
@@ -229,6 +172,17 @@
           <p class="p2p-online-version">
             <a href="https://ilesejin.github.io/pikachu-volleyball-p2p-online/ko/">P2P 온라인 버전</a>도 있습니다.
           </p>
+          <p class="super-ai-edition">
+              <a
+                href="https://pika.duckll.tw/ko/"
+                target="_blank"
+                rel="noopener"
+                >슈퍼 AI 버전</a
+              >(만든 사람:
+              <a href="https://blog.duckll.tw/" target="_blank" rel="noopener"
+                >DuckLL</a
+              >)도 있습니다.
+          </p>
           <p class="original-by">
             원조 피카츄 배구 (対戦ぴかちゅ～　ﾋﾞｰﾁﾊﾞﾚｰ編) 게임은 다음 분들이
             만들었습니다.<br />
@@ -262,7 +216,6 @@
           <div class="align-center-horizontally">
             <img class="screenshot" src="../resources/assets/images/screenshot.png" width="1728" height="1216"
               alt="Pikachu Volleyball game screenshot" />
->>>>>>> 641cc543
           </div>
           <p>
             피카츄 배구는 일본에서 1997년에 만들어진 윈도우용 게임입니다. 이
